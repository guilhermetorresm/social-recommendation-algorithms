# experiments/run_experiments.py

import sys
import os



sys.path.append(os.path.dirname(os.path.dirname(os.path.abspath(__file__))))

import pandas as pd
import numpy as np
from datetime import datetime
import argparse
import yaml
from typing import Dict, Any, List

from src.data.data_loader import MovieLens100KLoader, MovieLens1MLoader
from src.data.preprocessor import DataPreprocessor
from src.data.splitter import DataSplitter
from src.models.baseline.global_mean import GlobalMeanModel
from src.models.baseline.popularity import PopularityModel
from src.models.collaborative.knn_user import KNNUserModel
from src.models.collaborative.knn_item import KNNItemModel
from src.models.collaborative.svd import SVDModel
from src.models.content.content_based import ContentBasedModel
<<<<<<< HEAD
from src.models.deep_learning.two_tower import TwoTowerModel
from src.models.deep_learning.ncf import NCFModel
=======
from src.models.hybrid.hybrid import HybridModel
>>>>>>> 03dad124

from src.evaluation.evaluator import Evaluator
from src.utils.config import Config
from src.utils.logger import Logger
from src.utils.result_manager import ResultManager


class ExperimentRunner:
    """Classe principal para executar experimentos de recomendação."""
    
    def __init__(self, config_path: str = None):
        """
        Inicializa o executor de experimentos.
        
        Args:
            config_path: Caminho para arquivo de configuração
        """
        self.config = Config(config_path)
        print("Configuração de métricas:", self.config.get('evaluation.metrics'))
        self.logger = Logger('experiment_runner')
        self.result_manager = ResultManager(self.config.get('data.results_path'))
        self.evaluator = Evaluator(self.config.get('evaluation.metrics'))
        
    def load_and_prepare_data(self, dataset_name: str = 'movielens-100k') -> tuple:
        """
        Carrega e prepara os dados para experimento.
        
        Args:
            dataset_name: Nome do dataset
            
        Returns:
            tuple: (train_data, test_data, dataset_info)
        """
        self.logger.info(f"Carregando dataset: {dataset_name}")
        
        # Carrega dados
        if dataset_name == 'movielens-100k':
            loader = MovieLens100KLoader(self.config.get('data.raw_path'))
            data = loader.load()
            items_data = loader.load_items()
            dataset_info = loader.get_metadata()
        elif dataset_name == 'movielens-1m':
            loader = MovieLens1MLoader(self.config.get('data.raw_path'))
            data = loader.load()
            items_data = loader.load_items()
            dataset_info = loader.get_metadata()
        else:
            raise ValueError(f"Dataset não suportado: {dataset_name}")
        
        # Pré-processa dados
        preprocessor = DataPreprocessor(
            min_user_ratings=5,
            min_item_ratings=5
        )
        data_filtered = preprocessor.filter_data(data)
        
        # Divide dados
        splitter = DataSplitter(
            test_size=1 - self.config.get('evaluation.train_test_split'),
            random_state=self.config.get('evaluation.random_seed')
        )
        train_data, test_data = splitter.random_split(data_filtered)
        
        # Log informações
        split_info = splitter.get_split_info(train_data, test_data)
        self.logger.info(f"Divisão dos dados: {split_info}")
        
        return train_data, test_data, dataset_info, items_data
    
    def get_available_models(self) -> Dict[str, Any]:
        """Retorna modelos disponíveis para experimento."""
        models = {
            'global_mean': {
                'class': GlobalMeanModel,
                'params': {}
            },
            'popularity_count': {
                'class': PopularityModel,
                'params': {'popularity_metric': 'rating_count'}
            },
            'popularity_rating': {
                'class': PopularityModel,
                'params': {'popularity_metric': 'mean_rating'}
            },
            'knn_user': {
                'class': KNNUserModel,
                'params': self.config.get('models.default_params.knn', {})
            },
            'knn_item': {
                'class': KNNItemModel,
                'params': self.config.get('models.default_params.knn', {})
            },
            'svd': {
                'class': SVDModel,
                'params': self.config.get('models.default_params.svd', {})
            },
            'content_based': {
                'class': ContentBasedModel,
                # 'params': self.config.get('models.default_params.content_based', {})
                'params': {}
            },
            'two_tower': {
                'class': TwoTowerModel,
                'params': self.config.get('models.default_params.two_tower', {})
            },
            'ncf': {
                'class': NCFModel,
                'params': self.config.get('models.default_params.ncf', {})
            }
        }
        
        return models
    
    def run_single_experiment(self, 
                            model_name: str,
                            train_data: pd.DataFrame,
                            test_data: pd.DataFrame,
                            items_data: pd.DataFrame,
                            dataset_name: str,
                            experiment_id: str) -> Dict[str, Any]:
        """
        Executa um único experimento.
        
        Args:
            model_name: Nome do modelo
            train_data: Dados de treino
            test_data: Dados de teste
            dataset_name: Nome do dataset
            experiment_id: ID do experimento
            
        Returns:
            Dict com resultados do experimento
        """
        self.logger.experiment_start(f"{experiment_id}_{model_name}", {
            'model': model_name,
            'dataset': dataset_name,
            'train_size': len(train_data),
            'test_size': len(test_data)
        })
        
        # Obtém configuração do modelo
        available_models = self.get_available_models()
        if model_name not in available_models:
            raise ValueError(f"Modelo não encontrado: {model_name}")
        
        model_config = available_models[model_name]
        
        # Cria e treina modelo
        model = model_config['class'](**model_config['params'])
        
        fit_kwargs = {}
        if model_name == 'content_based':
            fit_kwargs['items_data'] = items_data  # Passa os dados dos itens para o modelo Content-Based
        model.fit(train_data, **fit_kwargs)
        
        # Avalia modelo
        results = self.evaluator.evaluate_model(model, train_data, test_data)
        
        # Salva resultados
        result_path = self.result_manager.save_experiment_results(
            experiment_id=experiment_id,
            model_name=model_name,
            dataset_name=dataset_name,
            metrics=results,
            model_params=model_config['params']
        )
        
        # Salva modelo
        model_path = os.path.join(result_path, 'model.pkl')
        model.save_model(model_path)
        
        self.logger.experiment_end(f"{experiment_id}_{model_name}", results)
        
        return results
    
    def run_all_baselines(self, dataset_name: str = 'movielens-100k'):
        """Executa todos os modelos baseline."""
        # Gera ID único para o conjunto de experimentos
        experiment_id = datetime.now().strftime('%Y%m%d_%H%M%S')
        
        # Carrega dados
        train_data, test_data, dataset_info, items_data = self.load_and_prepare_data(dataset_name)
        
        # Modelos baseline para executar
        baseline_models = ['global_mean', 'popularity_count', 'popularity_rating']
        
        results = {}
        for model_name in baseline_models:
            self.logger.info(f"\n{'='*50}")
            self.logger.info(f"Executando modelo: {model_name}")
            self.logger.info(f"{'='*50}")
            
            try:
                result = self.run_single_experiment(
                    model_name=model_name,
                    train_data=train_data,
                    test_data=test_data,
                    items_data=items_data,  # Passa os dados dos itens para o modelo Content-Based
                    dataset_name=dataset_name,
                    experiment_id=experiment_id
                )
                results[model_name] = result
                
            except Exception as e:
                self.logger.error(f"Erro ao executar {model_name}: {str(e)}")
                continue
        
        # Gera relatório comparativo
        self._generate_comparison_report(results, experiment_id)
        
        return results
    
    def _generate_comparison_report(self, results: Dict[str, Any], experiment_id: str):
        """Gera relatório comparativo dos modelos."""
        self.logger.info("\n" + "="*70)
        self.logger.info("RELATÓRIO COMPARATIVO DOS MODELOS")
        self.logger.info("="*70)
        
        # Cria DataFrame para comparação
        comparison_data = []
        for model_name, model_results in results.items():
            row = {
                'Modelo': model_name,
                'RMSE': model_results.get('rmse', '-'),
                'MAE': model_results.get('mae', '-'),
                'Tempo Treino (s)': f"{model_results.get('training_time', 0):.3f}",
                'Cobertura': f"{model_results.get('coverage', 0)*100:.1f}%",
                'Novidade': f"{model_results.get('novelty', 0):.3f}"
            }
            
            # Adiciona métricas de ranking @10
            if 'ranking' in model_results and 'at_10' in model_results['ranking']:
                at_10 = model_results['ranking']['at_10']
                row['Precision@10'] = f"{at_10.get('precision', 0):.3f}"
                row['Recall@10'] = f"{at_10.get('recall', 0):.3f}"
            
            comparison_data.append(row)
        
        comparison_df = pd.DataFrame(comparison_data)
        print("\n" + comparison_df.to_string(index=False))
        
        # Salva relatório
        report_path = os.path.join(
            self.config.get('data.results_path'),
            f'comparison_report_{experiment_id}.csv'
        )
        comparison_df.to_csv(report_path, index=False)
        self.logger.info(f"\nRelatório salvo em: {report_path}")
    
    def run_custom_experiment(self, config_file: str):
        """
        Executa experimento customizado baseado em arquivo de configuração.
        
        Args:
            config_file: Caminho para arquivo YAML com configuração do experimento
        """
        with open(config_file, 'r') as f:
            exp_config = yaml.safe_load(f)
        
        # Implementar lógica para experimentos customizados
        pass

    def run_all_experiments(self, dataset_name: str = 'movielens-100k'):
        """Executa todos os modelos"""
        # Gera ID único para o conjunto de experimentos
        experiment_id = datetime.now().strftime('%Y%m%d_%H%M%S')
        
        # Carrega dados
        train_data, test_data, dataset_info, items_data = self.load_and_prepare_data(dataset_name)
        
        # Modelos baseline para executar
        baseline_models = ['knn_user', 'knn_item',]
        
        
        results = {}
        for model_name in baseline_models:
            self.logger.info(f"\n{'='*50}")
            self.logger.info(f"Executando modelo: {model_name}")
            self.logger.info(f"{'='*50}")
            
            try:
                result = self.run_single_experiment(
                    model_name=model_name,
                    train_data=train_data,
                    test_data=test_data,
                    items_data=items_data,  # Passa os dados dos itens para o modelo Content-Based
                    dataset_name=dataset_name,
                    experiment_id=experiment_id
                )
                results[model_name] = result
                
            except Exception as e:
                self.logger.error(f"Erro ao executar {model_name}: {str(e)}")
                continue
        
        # Gera relatório comparativo
        self._generate_comparison_report(results, experiment_id)
        
        return results

    def run_knn_explorer(self, dataset_name: str = 'movielens-100k'):
        """
        Executa análise exploratória dos modelos KNN com diferentes configurações.
        
        Args:
            dataset_name: Nome do dataset
        """
        # Gera ID único para o conjunto de experimentos
        experiment_id = f"knn_explorer_{datetime.now().strftime('%Y%m%d_%H%M%S')}"
        
        # Carrega dados
        train_data, test_data, dataset_info, items_data = self.load_and_prepare_data(dataset_name)
        
        # Parâmetros para exploração
        k_values = [10, 20, 30, 40, 50]
        sim_metrics = ['cosine', 'msd', 'pearson']
        min_supports = [1, 3, 5]
        
        # Modelos KNN para testar
        knn_models = ['knn_user', 'knn_item']
        
        results = {}
        total_experiments = len(knn_models) * len(k_values) * len(sim_metrics) * len(min_supports)
        current_exp = 0
        
        self.logger.info(f"\n{'='*70}")
        self.logger.info(f"INICIANDO EXPLORAÇÃO KNN - {total_experiments} experimentos")
        self.logger.info(f"{'='*70}")
        
        for model_type in knn_models:
            results[model_type] = {}
            
            for k in k_values:
                for sim_metric in sim_metrics:
                    for min_support in min_supports:
                        current_exp += 1
                        config_key = f"k{k}_{sim_metric}_ms{min_support}"
                        
                        self.logger.info(f"\n[{current_exp}/{total_experiments}] {model_type}: k={k}, sim={sim_metric}, min_support={min_support}")
                        
                        try:
                            # Configura parâmetros do modelo
                            model_params = {
                                'k': k,
                                'sim_metric': sim_metric,
                                'min_support': min_support
                            }
                            
                            # Executa experimento
                            result = self.run_single_knn_experiment(
                                model_type=model_type,
                                model_params=model_params,
                                train_data=train_data,
                                test_data=test_data,
                                dataset_name=dataset_name,
                                experiment_id=experiment_id,
                                config_key=config_key
                            )
                            
                            results[model_type][config_key] = {
                                'params': model_params,
                                'metrics': result
                            }
                            
                        except Exception as e:
                            self.logger.error(f"Erro em {model_type} {config_key}: {str(e)}")
                            results[model_type][config_key] = {
                                'params': model_params,
                                'error': str(e)
                            }
                            continue
        
        # Gera relatórios de análise
        self._generate_knn_analysis_report(results, experiment_id)
        
        return results

    def run_single_knn_experiment(self, 
                                model_type: str,
                                model_params: Dict[str, Any],
                                train_data: pd.DataFrame,
                                test_data: pd.DataFrame,
                                dataset_name: str,
                                experiment_id: str,
                                config_key: str) -> Dict[str, Any]:
        """
        Executa um único experimento KNN.
        
        Args:
            model_type: Tipo do modelo KNN ('knn_user' ou 'knn_item')
            model_params: Parâmetros do modelo
            train_data: Dados de treino
            test_data: Dados de teste
            dataset_name: Nome do dataset
            experiment_id: ID do experimento
            config_key: Chave da configuração
            
        Returns:
            Dict com resultados do experimento
        """
        model_name = f"{model_type}_{config_key}"
        
        self.logger.experiment_start(f"{experiment_id}_{model_name}", {
            'model': model_type,
            'params': model_params,
            'dataset': dataset_name,
            'train_size': len(train_data),
            'test_size': len(test_data)
        })
        
        # Obtém classe do modelo
        available_models = self.get_available_models()
        if model_type not in available_models:
            raise ValueError(f"Modelo não encontrado: {model_type}")
        
        model_class = available_models[model_type]['class']
        
        # Cria e treina modelo com parâmetros específicos
        model = model_class(**model_params)
        model.fit(train_data)
        
        # Avalia modelo
        results = self.evaluator.evaluate_model(model, train_data, test_data)
        
        # Salva resultados
        result_path = self.result_manager.save_experiment_results(
            experiment_id=experiment_id,
            model_name=model_name,
            dataset_name=dataset_name,
            metrics=results,
            model_params=model_params
        )
        
        # Salva modelo
        model_path = os.path.join(result_path, 'model.pkl')
        model.save_model(model_path)
        
        self.logger.experiment_end(f"{experiment_id}_{model_name}", results)
        
        return results

    def _generate_knn_analysis_report(self, results: Dict[str, Any], experiment_id: str):
        """
        Gera relatório de análise dos experimentos KNN.
        
        Args:
            results: Resultados dos experimentos
            experiment_id: ID do experimento
        """
        self.logger.info("\n" + "="*70)
        self.logger.info("RELATÓRIO DE ANÁLISE KNN")
        self.logger.info("="*70)
        
        for model_type, model_results in results.items():
            self.logger.info(f"\n{'-'*50}")
            self.logger.info(f"ANÁLISE: {model_type.upper()}")
            self.logger.info(f"{'-'*50}")
            
            # Prepara dados para análise
            analysis_data = []
            for config_key, config_result in model_results.items():
                if 'error' in config_result:
                    continue
                    
                params = config_result['params']
                metrics = config_result['metrics']
                
                row = {
                    'K': params['k'],
                    'Similaridade': params['sim_metric'],
                    'Min_Support': params['min_support'],
                    'RMSE': metrics.get('rmse', '-'),
                    'MAE': metrics.get('mae', '-'),
                    'Tempo_Treino': f"{metrics.get('training_time', 0):.3f}",
                    'Cobertura': f"{metrics.get('coverage', 0)*100:.1f}%"
                }
                
                # Adiciona métricas de ranking se disponíveis
                if 'ranking' in metrics and 'at_10' in metrics['ranking']:
                    at_10 = metrics['ranking']['at_10']
                    row['Precision@10'] = f"{at_10.get('precision', 0):.3f}"
                    row['Recall@10'] = f"{at_10.get('recall', 0):.3f}"
                
                analysis_data.append(row)
            
            if analysis_data:
                analysis_df = pd.DataFrame(analysis_data)
                
                # Ordena por RMSE
                if 'RMSE' in analysis_df.columns:
                    analysis_df = analysis_df.sort_values('RMSE')
                
                print(f"\nMelhores configurações para {model_type}:")
                print(analysis_df.head(10).to_string(index=False))
                
                # Salva relatório detalhado
                report_path = os.path.join(
                    self.config.get('data.results_path'),
                    f'knn_analysis_{model_type}_{experiment_id}.csv'
                )
                analysis_df.to_csv(report_path, index=False)
                self.logger.info(f"Relatório {model_type} salvo em: {report_path}")
            else:
                self.logger.warning(f"Nenhum resultado válido para {model_type}")
        
        # Análise comparativa entre user-based e item-based
        self._generate_knn_comparison_analysis(results, experiment_id)
    
    def run_content_based_only(self, dataset_name: str = 'movielens-100k'):
        """
        Executa o experimento apenas para o modelo Content-Based.
        """
        self.logger.info(f"--- INICIANDO EXECUÇÃO DEDICADA: CONTENT-BASED (dataset: {dataset_name}) ---")
        experiment_id = datetime.now().strftime('%Y%m%d_%H%M%S') + "_content_based"
        
        # Carrega os dados, incluindo items_data, que é essencial para este modelo
        train_data, test_data, dataset_info, items_data = self.load_and_prepare_data(dataset_name)
        
        model_name = 'content_based'
        
        self.logger.info(f"Executando modelo: {model_name}")
        try:
            # Chama o executor de experimento único, passando todos os dados necessários
            result = self.run_single_experiment(
                model_name=model_name,
                train_data=train_data,
                test_data=test_data,
                items_data=items_data, # Passa os dados dos itens para o método
                dataset_name=dataset_name,
                experiment_id=experiment_id
            )
            # Imprime os resultados no log para visualização imediata
            # self.logger.info(f"Resultados para {model_name}:")
            # for metric, value in result['metrics'].items():
            #     self.logger.info(f"  - {metric}: {value:.4f}")

        except Exception as e:
            self.logger.error(f"Erro ao executar o modelo {model_name}: {str(e)}")
        
        self.logger.info("--- EXECUÇÃO DEDICADA CONTENT-BASED CONCLUÍDA ---")
        
    def run_hybrid_experiment(self, dataset_name: str = 'movielens-100k', weight: float = 0.7):
        """
        Executa um experimento com um modelo híbrido combinando SVD e ContentBased.
        """
        self.logger.info(f"--- INICIANDO EXPERIMENTO HÍBRIDO (dataset: {dataset_name}) ---")
        self.logger.info(f"Combinação: SVD (peso={weight}) e ContentBased (peso={1-weight:.2f})")
        
        experiment_id = datetime.now().strftime('%Y%m%d_%H%M%S') + f"_hybrid_w{weight}"
        
        # 1. Carregar dados
        train_data, test_data, dataset_info, items_data = self.load_and_prepare_data(dataset_name)
        
        # 2. Instanciar os modelos base
        svd_params = self.config.get('models.default_params.svd', {})
        model_collab = SVDModel(**svd_params)
        model_content = ContentBasedModel()
        
        # 3. Instanciar o modelo híbrido com os modelos base
        # Certifique-se de que o nome do arquivo do modelo híbrido é hybrid_model.py e a classe HybridModel
        # Se você nomeou o arquivo como hybrid.py, ajuste a importação no início do arquivo.
        hybrid_model = HybridModel(model1=model_collab, model2=model_content, weight1=weight)
        
        # 4. Treinar o modelo híbrido (que treinará os modelos internos)
        hybrid_model.fit(train_data, items_data=items_data)
        
        # 5. Avaliar <<< ESTA É A SEÇÃO CORRIGIDA >>>
        # Utiliza o avaliador da classe (self.evaluator) em vez de criar um novo.
        # Chama 'evaluate_model', passando o modelo e os dados, seguindo o padrão correto.
        metrics = self.evaluator.evaluate_model(hybrid_model, train_data, test_data)
        
        # 6. Salvar resultados
        # A lógica para salvar os resultados está correta, mas agora usamos 'metrics'
        # que é o dicionário retornado por 'evaluate_model'.
        result_path = self.result_manager.save_experiment_results(
            experiment_id=experiment_id,
            model_name=hybrid_model.model_name,
            dataset_name=dataset_name,
            metrics=metrics,
            model_params={'weight': weight, 'model1': 'SVD', 'model2': 'ContentBased'}
        )
        
        self.logger.info(f"Resultados para {hybrid_model.model_name}:")
        for metric, value in metrics.items():
            self.logger.info(f"  - {metric}: {value}") # O valor já pode ser um dict formatado
            
        self.logger.info("--- EXPERIMENTO HÍBRIDO CONCLUÍDO ---")
        return metrics

    def run_deep_learning_experiments(self, dataset_name: str = 'movielens-100k'):
        """
        Executa experimentos apenas com modelos de Deep Learning.
        
        Args:
            dataset_name: Nome do dataset
        """
        self.logger.info(f"--- INICIANDO EXPERIMENTOS DE DEEP LEARNING (dataset: {dataset_name}) ---")
        experiment_id = f"deep_learning_{datetime.now().strftime('%Y%m%d_%H%M%S')}"
        
        # Carrega dados
        train_data, test_data, dataset_info, items_data = self.load_and_prepare_data(dataset_name)
        
        # Modelos de deep learning para executar
        deep_learning_models = ['two_tower', 'ncf']
        
        results = {}
        for model_name in deep_learning_models:
            self.logger.info(f"\n{'='*50}")
            self.logger.info(f"Executando modelo Deep Learning: {model_name}")
            self.logger.info(f"{'='*50}")
            
            try:
                result = self.run_single_experiment(
                    model_name=model_name,
                    train_data=train_data,
                    test_data=test_data,
                    items_data=items_data,
                    dataset_name=dataset_name,
                    experiment_id=experiment_id
                )
                results[model_name] = result
                
            except Exception as e:
                self.logger.error(f"Erro ao executar {model_name}: {str(e)}")
                import traceback
                self.logger.error(f"Traceback: {traceback.format_exc()}")
                continue
        
        # Gera relatório comparativo dos modelos de deep learning
        self._generate_deep_learning_report(results, experiment_id)
        
        self.logger.info("--- EXPERIMENTOS DE DEEP LEARNING CONCLUÍDOS ---")
        return results
    
    def _generate_deep_learning_report(self, results: Dict[str, Any], experiment_id: str):
        """
        Gera relatório específico para modelos de Deep Learning.
        
        Args:
            results: Resultados dos experimentos
            experiment_id: ID do experimento
        """
        self.logger.info("\n" + "="*70)
        self.logger.info("RELATÓRIO COMPARATIVO - MODELOS DE DEEP LEARNING")
        self.logger.info("="*70)
        
        if not results:
            self.logger.warning("Nenhum resultado de Deep Learning para comparar.")
            return
        
        # Cria DataFrame para comparação
        comparison_data = []
        for model_name, model_results in results.items():
            row = {
                'Modelo': model_name.upper(),
                'RMSE': f"{model_results.get('rmse', 0):.4f}",
                'MAE': f"{model_results.get('mae', 0):.4f}",
                'Tempo Treino (s)': f"{model_results.get('training_time', 0):.2f}",
                'Cobertura': f"{model_results.get('coverage', 0)*100:.1f}%",
                'Novidade': f"{model_results.get('novelty', 0):.3f}"
            }
            
            # Adiciona métricas de ranking @10
            if 'ranking' in model_results and 'at_10' in model_results['ranking']:
                at_10 = model_results['ranking']['at_10']
                row['Precision@10'] = f"{at_10.get('precision', 0):.3f}"
                row['Recall@10'] = f"{at_10.get('recall', 0):.3f}"
                row['NDCG@10'] = f"{at_10.get('ndcg', 0):.3f}"
            
            comparison_data.append(row)
        
        comparison_df = pd.DataFrame(comparison_data)
        print("\n" + comparison_df.to_string(index=False))
        
        # Análise específica para deep learning
        self.logger.info(f"\n{'='*50}")
        self.logger.info("ANÁLISE DEEP LEARNING:")
        self.logger.info(f"{'='*50}")
        
        if len(results) >= 2:
            two_tower_results = results.get('two_tower', {})
            ncf_results = results.get('ncf', {})
            
            if two_tower_results and ncf_results:
                tt_rmse = two_tower_results.get('rmse', float('inf'))
                ncf_rmse = ncf_results.get('rmse', float('inf'))
                
                if tt_rmse < ncf_rmse:
                    self.logger.info(f"🏆 Two-Tower teve melhor RMSE: {tt_rmse:.4f} vs {ncf_rmse:.4f}")
                else:
                    self.logger.info(f"🏆 NCF teve melhor RMSE: {ncf_rmse:.4f} vs {tt_rmse:.4f}")
                
                tt_time = two_tower_results.get('training_time', 0)
                ncf_time = ncf_results.get('training_time', 0)
                self.logger.info(f"⏱️  Tempo treino - Two-Tower: {tt_time:.2f}s, NCF: {ncf_time:.2f}s")
        
        # Salva relatório
        report_path = os.path.join(
            self.config.get('data.results_path'),
            f'deep_learning_report_{experiment_id}.csv'
        )
        comparison_df.to_csv(report_path, index=False)
        self.logger.info(f"\nRelatório Deep Learning salvo em: {report_path}")

def main():
    """Função principal."""
    parser = argparse.ArgumentParser(description='Executar experimentos de sistemas de recomendação')
    parser.add_argument('--mode', type=str, default='baselines',
<<<<<<< HEAD
                       choices=['baselines', 'all', 'custom', 'knn_explorer', 'content_based', 'deep_learning'],
=======
                       choices=['baselines', 'all', 'custom', 'knn_explorer', 'content_based', 'hybrid'],
>>>>>>> 03dad124
                       help='Modo de execução')
    
    parser.add_argument('--weight', type=float, default=0.7,
                        help='Peso para o primeiro modelo no modo híbrido')
    
    parser.add_argument('--dataset', type=str, default='movielens-100k',
                       help='Dataset a utilizar')
    parser.add_argument('--config', type=str, default=None,
                       help='Arquivo de configuração')
    parser.add_argument('--models', nargs='+', default=None,
                       help='Lista de modelos específicos para executar')
    
    args = parser.parse_args()
    
    # Cria executor
    runner = ExperimentRunner(args.config)
    
    # Executa experimentos
    if args.mode == 'baselines':
        runner.run_all_baselines(args.dataset)
    elif args.mode == 'knn_explorer':
        runner.run_knn_explorer(args.dataset)
    elif args.mode == 'all':
        runner.run_all_experiments(args.dataset)
    elif args.mode == 'content_based':
        runner.run_content_based_only(args.dataset)
<<<<<<< HEAD
    elif args.mode == 'deep_learning':
        runner.run_deep_learning_experiments(args.dataset)
=======
    elif args.mode == 'hybrid':
        runner.run_hybrid_experiment(args.dataset, args.weight)
>>>>>>> 03dad124
    elif args.mode == 'custom' and args.config:
        runner.run_custom_experiment(args.config)
    else:
        print("Modo de execução inválido ou configuração faltando")


if __name__ == "__main__":
    main()<|MERGE_RESOLUTION|>--- conflicted
+++ resolved
@@ -23,12 +23,9 @@
 from src.models.collaborative.knn_item import KNNItemModel
 from src.models.collaborative.svd import SVDModel
 from src.models.content.content_based import ContentBasedModel
-<<<<<<< HEAD
+from src.models.hybrid.hybrid import HybridModel
 from src.models.deep_learning.two_tower import TwoTowerModel
 from src.models.deep_learning.ncf import NCFModel
-=======
-from src.models.hybrid.hybrid import HybridModel
->>>>>>> 03dad124
 
 from src.evaluation.evaluator import Evaluator
 from src.utils.config import Config
@@ -300,7 +297,7 @@
         train_data, test_data, dataset_info, items_data = self.load_and_prepare_data(dataset_name)
         
         # Modelos baseline para executar
-        baseline_models = ['knn_user', 'knn_item',]
+        baseline_models = ['global_mean', 'popularity_count', 'popularity_rating', 'knn_user', 'knn_item', 'svd', 'content_based']
         
         
         results = {}
@@ -569,54 +566,6 @@
             self.logger.error(f"Erro ao executar o modelo {model_name}: {str(e)}")
         
         self.logger.info("--- EXECUÇÃO DEDICADA CONTENT-BASED CONCLUÍDA ---")
-        
-    def run_hybrid_experiment(self, dataset_name: str = 'movielens-100k', weight: float = 0.7):
-        """
-        Executa um experimento com um modelo híbrido combinando SVD e ContentBased.
-        """
-        self.logger.info(f"--- INICIANDO EXPERIMENTO HÍBRIDO (dataset: {dataset_name}) ---")
-        self.logger.info(f"Combinação: SVD (peso={weight}) e ContentBased (peso={1-weight:.2f})")
-        
-        experiment_id = datetime.now().strftime('%Y%m%d_%H%M%S') + f"_hybrid_w{weight}"
-        
-        # 1. Carregar dados
-        train_data, test_data, dataset_info, items_data = self.load_and_prepare_data(dataset_name)
-        
-        # 2. Instanciar os modelos base
-        svd_params = self.config.get('models.default_params.svd', {})
-        model_collab = SVDModel(**svd_params)
-        model_content = ContentBasedModel()
-        
-        # 3. Instanciar o modelo híbrido com os modelos base
-        # Certifique-se de que o nome do arquivo do modelo híbrido é hybrid_model.py e a classe HybridModel
-        # Se você nomeou o arquivo como hybrid.py, ajuste a importação no início do arquivo.
-        hybrid_model = HybridModel(model1=model_collab, model2=model_content, weight1=weight)
-        
-        # 4. Treinar o modelo híbrido (que treinará os modelos internos)
-        hybrid_model.fit(train_data, items_data=items_data)
-        
-        # 5. Avaliar <<< ESTA É A SEÇÃO CORRIGIDA >>>
-        # Utiliza o avaliador da classe (self.evaluator) em vez de criar um novo.
-        # Chama 'evaluate_model', passando o modelo e os dados, seguindo o padrão correto.
-        metrics = self.evaluator.evaluate_model(hybrid_model, train_data, test_data)
-        
-        # 6. Salvar resultados
-        # A lógica para salvar os resultados está correta, mas agora usamos 'metrics'
-        # que é o dicionário retornado por 'evaluate_model'.
-        result_path = self.result_manager.save_experiment_results(
-            experiment_id=experiment_id,
-            model_name=hybrid_model.model_name,
-            dataset_name=dataset_name,
-            metrics=metrics,
-            model_params={'weight': weight, 'model1': 'SVD', 'model2': 'ContentBased'}
-        )
-        
-        self.logger.info(f"Resultados para {hybrid_model.model_name}:")
-        for metric, value in metrics.items():
-            self.logger.info(f"  - {metric}: {value}") # O valor já pode ser um dict formatado
-            
-        self.logger.info("--- EXPERIMENTO HÍBRIDO CONCLUÍDO ---")
-        return metrics
 
     def run_deep_learning_experiments(self, dataset_name: str = 'movielens-100k'):
         """
@@ -733,15 +682,59 @@
         comparison_df.to_csv(report_path, index=False)
         self.logger.info(f"\nRelatório Deep Learning salvo em: {report_path}")
 
+    def run_hybrid_experiment(self, dataset_name: str = 'movielens-100k', weight: float = 0.7):
+        """
+        Executa um experimento com um modelo híbrido combinando SVD e ContentBased.
+        """
+        self.logger.info(f"--- INICIANDO EXPERIMENTO HÍBRIDO (dataset: {dataset_name}) ---")
+        self.logger.info(f"Combinação: SVD (peso={weight}) e ContentBased (peso={1-weight:.2f})")
+        
+        experiment_id = datetime.now().strftime('%Y%m%d_%H%M%S') + f"_hybrid_w{weight}"
+        
+        # 1. Carregar dados
+        train_data, test_data, dataset_info, items_data = self.load_and_prepare_data(dataset_name)
+        
+        # 2. Instanciar os modelos base
+        svd_params = self.config.get('models.default_params.svd', {})
+        model_collab = SVDModel(**svd_params)
+        model_content = ContentBasedModel()
+        
+        # 3. Instanciar o modelo híbrido com os modelos base
+        # Certifique-se de que o nome do arquivo do modelo híbrido é hybrid_model.py e a classe HybridModel
+        # Se você nomeou o arquivo como hybrid.py, ajuste a importação no início do arquivo.
+        hybrid_model = HybridModel(model1=model_collab, model2=model_content, weight1=weight)
+        
+        # 4. Treinar o modelo híbrido (que treinará os modelos internos)
+        hybrid_model.fit(train_data, items_data=items_data)
+        
+        # 5. Avaliar <<< ESTA É A SEÇÃO CORRIGIDA >>>
+        # Utiliza o avaliador da classe (self.evaluator) em vez de criar um novo.
+        # Chama 'evaluate_model', passando o modelo e os dados, seguindo o padrão correto.
+        metrics = self.evaluator.evaluate_model(hybrid_model, train_data, test_data)
+        
+        # 6. Salvar resultados
+        # A lógica para salvar os resultados está correta, mas agora usamos 'metrics'
+        # que é o dicionário retornado por 'evaluate_model'.
+        result_path = self.result_manager.save_experiment_results(
+            experiment_id=experiment_id,
+            model_name=hybrid_model.model_name,
+            dataset_name=dataset_name,
+            metrics=metrics,
+            model_params={'weight': weight, 'model1': 'SVD', 'model2': 'ContentBased'}
+        )
+        
+        self.logger.info(f"Resultados para {hybrid_model.model_name}:")
+        for metric, value in metrics.items():
+            self.logger.info(f"  - {metric}: {value}") # O valor já pode ser um dict formatado
+            
+        self.logger.info("--- EXPERIMENTO HÍBRIDO CONCLUÍDO ---")
+        return metrics
+
 def main():
     """Função principal."""
     parser = argparse.ArgumentParser(description='Executar experimentos de sistemas de recomendação')
     parser.add_argument('--mode', type=str, default='baselines',
-<<<<<<< HEAD
-                       choices=['baselines', 'all', 'custom', 'knn_explorer', 'content_based', 'deep_learning'],
-=======
-                       choices=['baselines', 'all', 'custom', 'knn_explorer', 'content_based', 'hybrid'],
->>>>>>> 03dad124
+                       choices=['baselines', 'all', 'custom', 'knn_explorer', 'content_based', 'deep_learning', 'hybrid'],
                        help='Modo de execução')
     
     parser.add_argument('--weight', type=float, default=0.7,
@@ -768,13 +761,10 @@
         runner.run_all_experiments(args.dataset)
     elif args.mode == 'content_based':
         runner.run_content_based_only(args.dataset)
-<<<<<<< HEAD
+    elif args.mode == 'hybrid':
+        runner.run_hybrid_experiment(args.dataset, args.weight)
     elif args.mode == 'deep_learning':
         runner.run_deep_learning_experiments(args.dataset)
-=======
-    elif args.mode == 'hybrid':
-        runner.run_hybrid_experiment(args.dataset, args.weight)
->>>>>>> 03dad124
     elif args.mode == 'custom' and args.config:
         runner.run_custom_experiment(args.config)
     else:
