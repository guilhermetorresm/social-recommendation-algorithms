--- conflicted
+++ resolved
@@ -525,38 +525,6 @@
             else:
                 self.logger.warning(f"Nenhum resultado válido para {model_type}")
         
-<<<<<<< HEAD
-    def run_svd_explorer(self, dataset_name: str):
-        """
-        Executa experimentos com SVD.
-
-        Args:
-            dataset_name: Nome do dataset
-            experiment_id: ID do experimento
-        """
-        self.logger.info(f"Executando experimentos SVD para {dataset_name}")
-
-        # Gera ID único para o conjunto de experimentos
-        experiment_id = f"knn_explorer_{datetime.now().strftime('%Y%m%d_%H%M%S')}"
-
-        # Obtém dataset
-        dataset = self.dataset_manager.get_dataset(dataset_name)
-        train_data, test_data = dataset.get_train_test_split()
-
-        # Executa experimentos
-        for model_type in ['svd']:
-            self.run_experiment(
-                model_type=model_type,
-                dataset_name=dataset_name,
-                train_data=train_data,
-                test_data=test_data,
-                experiment_id=experiment_id
-            )
-
-        # Gera relatório de análise
-        results = self.result_manager.load_experiment_results(experiment_id)
- 
-=======
         # Análise comparativa entre user-based e item-based
         self._generate_knn_comparison_analysis(results, experiment_id)
     
@@ -592,7 +560,6 @@
             self.logger.error(f"Erro ao executar o modelo {model_name}: {str(e)}")
         
         self.logger.info("--- EXECUÇÃO DEDICADA CONTENT-BASED CONCLUÍDA ---")
->>>>>>> 839dd353
 
 def main():
     """Função principal."""
